--- conflicted
+++ resolved
@@ -1,10 +1,6 @@
 {
   "name": "nap-db",
-<<<<<<< HEAD
-  "version": "1.0.3",
-=======
   "version": "1.0.4-beta.0",
->>>>>>> 595f00d3
   "description": "Map db tables to javascript class",
   "main": "index.js",
   "scripts": {
