{
  "tags": {
    "allowUnknownTags": true,
    "dictionaries": ["jsdoc", "closure"]
  },
  "source": {
<<<<<<< HEAD
    "include": ["db"],
    "exclude": ["node_modules", "__test__", "coverage", "docs", "examples", "lib", "test", "tests", "tmp", "vendor"],
=======
    "include": ["db", "./LICENSE"],
    "exclude": ["node_modules", "__tests__", "coverage", "docs", "examples", "test", "tests", "tmp", "vendor"],
>>>>>>> 3d327412
    "includePattern": ".+\\.js(doc)?$",
    "excludePattern": "(^|\\/|\\\\)_"
  },
  "plugins": ["plugins/markdown"],
  "templates": {
    "default": {
      "useLongnameInNav": true
    },
    "cleverLinks": false,
    "monospaceLinks": false
  },
  "opts": {
    "encoding": "utf8",
    "readme": "./README.md",
    "destination": "docs/",
    "recurse": true,
    "template": "./node_modules/clean-jsdoc-theme",
    "theme_opts": {
      "default_theme": "fallback-dark",
      "homepageTitle": "Nap Docs",
      "favicon": "https://raw.githubusercontent.com/silverstone-i/nap-db/dev/assets/favicon.ico"
    }
  },
  "markdown": {
    "hardwrap": false,
    "idInHeadings": true
  }
}<|MERGE_RESOLUTION|>--- conflicted
+++ resolved
@@ -4,13 +4,8 @@
     "dictionaries": ["jsdoc", "closure"]
   },
   "source": {
-<<<<<<< HEAD
-    "include": ["db"],
-    "exclude": ["node_modules", "__test__", "coverage", "docs", "examples", "lib", "test", "tests", "tmp", "vendor"],
-=======
     "include": ["db", "./LICENSE"],
     "exclude": ["node_modules", "__tests__", "coverage", "docs", "examples", "test", "tests", "tmp", "vendor"],
->>>>>>> 3d327412
     "includePattern": ".+\\.js(doc)?$",
     "excludePattern": "(^|\\/|\\\\)_"
   },
